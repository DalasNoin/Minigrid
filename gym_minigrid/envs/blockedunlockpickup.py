--- conflicted
+++ resolved
@@ -15,13 +15,8 @@
             num_rows=1,
             num_cols=2,
             room_size=room_size,
-<<<<<<< HEAD
-            max_steps=16 * room_size**2,
-            seed=seed,
-=======
             max_steps=16*room_size**2,
             **kwargs
->>>>>>> 954fd1ff
         )
 
     def _gen_grid(self, width, height):
