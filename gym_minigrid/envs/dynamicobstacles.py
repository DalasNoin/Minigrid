--- conflicted
+++ resolved
@@ -12,16 +12,12 @@
     """
 
     def __init__(
-<<<<<<< HEAD
-        self, size=8, agent_start_pos=(1, 1), agent_start_dir=0, n_obstacles=4
-=======
             self,
             size=8,
             agent_start_pos=(1, 1),
             agent_start_dir=0,
             n_obstacles=4,
             **kwargs
->>>>>>> 954fd1ff
     ):
         self.agent_start_pos = agent_start_pos
         self.agent_start_dir = agent_start_dir
