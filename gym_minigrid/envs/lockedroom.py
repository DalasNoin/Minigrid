--- conflicted
+++ resolved
@@ -115,16 +115,4 @@
             "get the %s key from the %s room, "
             "unlock the %s door and "
             "go to the goal"
-        ) % (lockedRoom.color, keyRoom.color, lockedRoom.color)
-
-<<<<<<< HEAD
-
-register(
-    id="MiniGrid-LockedRoom-v0",
-    entry_point="gym_minigrid.envs.lockedroom:LockedRoomEnv",
-)
-=======
-    def step(self, action):
-        obs, reward, done, info = MiniGridEnv.step(self, action)
-        return obs, reward, done, info
->>>>>>> 8dc83530
+        ) % (lockedRoom.color, keyRoom.color, lockedRoom.color)